--- conflicted
+++ resolved
@@ -2,10 +2,7 @@
 
 permissions:
   contents: read
-<<<<<<< HEAD
-=======
   actions: write
->>>>>>> fd0bb841
 
 on:
   push:
